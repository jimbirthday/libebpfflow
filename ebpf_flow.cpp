--- conflicted
+++ resolved
@@ -18,12 +18,6 @@
  *
  */
 
-<<<<<<< HEAD
-#include "ebpf_flow.h"
-#include "docker_api.h"
-
-=======
->>>>>>> 4ce20601
 #include "config.h"
 
 #include "ebpf_flow.h"
@@ -120,11 +114,7 @@
 /* ******************************************* */
 
 extern "C" {
-<<<<<<< HEAD
-  void* init_ebpf_flow(void *priv_ptr, eBPFHandler ebpfHandler, ebpfRetCode *rc, __u16 flags) {
-=======
   void* init_ebpf_flow(void *priv_ptr, eBPFHandler ebpfHandler, ebpfRetCode *rc, u_int16_t flags) {
->>>>>>> 4ce20601
     ebpf::BPF *bpf = NULL;
     std::string code = b64decode(ebpf_code, strlen(ebpf_code));
     ebpf::StatusTuple open_res(0);
@@ -150,7 +140,6 @@
 
     // attaching probes ----- //
     if ((flags & TCP) && (flags & OUTCOME)) {
-<<<<<<< HEAD
       if (attachEBPFKernelProbe(bpf,"tcp_v4_connect", "trace_connect_entry", BPF_PROBE_ENTRY)
         || attachEBPFKernelProbe(bpf, "tcp_v6_connect", "trace_connect_entry", BPF_PROBE_ENTRY)
         || attachEBPFKernelProbe(bpf, "tcp_v4_connect", "trace_connect_v4_return", BPF_PROBE_RETURN)
@@ -173,37 +162,13 @@
         *rc = ebpf_kprobe_attach_error;
         goto init_failed;
       }
-=======
-      if (attachEBPFKernelProbe(bpf,    "tcp_v4_connect",  "trace_connect_entry",     BPF_PROBE_ENTRY)
-	  || attachEBPFKernelProbe(bpf, "tcp_v6_connect",  "trace_connect_entry",     BPF_PROBE_ENTRY)
-	  || attachEBPFKernelProbe(bpf, "tcp_v4_connect",  "trace_connect_v4_return", BPF_PROBE_RETURN)
-	  || attachEBPFKernelProbe(bpf, "tcp_v6_connect",  "trace_connect_v6_return", BPF_PROBE_RETURN)) 
-	{
-	  *rc = ebpf_kprobe_attach_error;
-	  goto init_failed;
-	}
-    }
-    if ((flags & TCP) && (flags & INCOME)) {
-      if (attachEBPFKernelProbe(bpf, "inet_csk_accept", "trace_tcp_accept",        BPF_PROBE_RETURN))
-	{
-	  *rc = ebpf_kprobe_attach_error;
-	  goto init_failed;
-	}
-    }
-    if ((flags & UDP) && (flags & OUTCOME)) {
-      if (attachEBPFTracepoint(bpf, "net:net_dev_queue",     "trace_netif_tx_entry"))
-	{
-	  *rc = ebpf_kprobe_attach_error;
-	  goto init_failed;
-	}
->>>>>>> 4ce20601
     }
     if ((flags & UDP) && (flags & INCOME)) {
       if (attachEBPFTracepoint(bpf, "net:netif_receive_skb", "trace_netif_rx_entry"))
-	{
-	  *rc = ebpf_kprobe_attach_error;
-	  goto init_failed;
-	}
+      {
+        *rc = ebpf_kprobe_attach_error;
+        goto init_failed;
+      }
     }
     if (flags & TCP_CLOSE) {
       if (attachEBPFKernelProbe(bpf, "tcp_set_state", "trace_tcp_set_state", BPF_PROBE_ENTRY))
